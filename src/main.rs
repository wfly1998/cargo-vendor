--- conflicted
+++ resolved
@@ -33,11 +33,8 @@
     flag_frozen: bool,
     flag_locked: bool,
     flag_disallow_duplicates: bool,
-<<<<<<< HEAD
     flag_relative_path: bool,
-=======
     flag_only_git_deps: bool,
->>>>>>> bb3c9e39
 }
 
 #[derive(Serialize)]
@@ -170,11 +167,8 @@
         options.flag_explicit_version.unwrap_or(false),
         options.flag_no_delete.unwrap_or(false),
         options.flag_disallow_duplicates,
-<<<<<<< HEAD
         options.flag_relative_path,
-=======
         options.flag_only_git_deps,
->>>>>>> bb3c9e39
     ).chain_err(|| {
         format!("failed to sync")
     }).map_err(|e| cargo::CargoError::from(e))?;
@@ -193,11 +187,8 @@
         explicit_version: bool,
         no_delete: bool,
         disallow_duplicates: bool,
-<<<<<<< HEAD
-        use_relative_path: bool) -> CargoResult<VendorConfig> {
-=======
+        use_relative_path: bool,
         only_git_deps: bool) -> CargoResult<VendorConfig> {
->>>>>>> bb3c9e39
     let canonical_local_dst = local_dst.canonicalize().unwrap_or(local_dst.to_path_buf());
     let mut ids = BTreeMap::new();
     let mut added_crates = Vec::new();
@@ -318,10 +309,10 @@
     } else {
         config.cwd().join(local_dst)
     };
-    let mut config = BTreeMap::new(); 
-    config.insert("vendored-sources".to_string(), VendorSource::Directory { 
-        directory: dir, 
-    }); 
+    let mut config = BTreeMap::new();
+    config.insert("vendored-sources".to_string(), VendorSource::Directory {
+        directory: dir,
+    });
 
     // replace original sources with vendor
     for source_id in sources {
